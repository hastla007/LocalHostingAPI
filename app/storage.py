import json
import logging
import os
import sqlite3
import time
import hashlib
import uuid
from contextlib import contextmanager
from pathlib import Path
from typing import Dict, Iterable, List, Optional, Set, Generator
from urllib.parse import quote

from flask import g, has_request_context

from werkzeug.security import generate_password_hash
from werkzeug.utils import secure_filename

BASE_DIR = Path(__file__).resolve().parent


def _resolve_env_path(env_key: str, default: Path) -> Path:
    """Resolve an environment-provided path or fall back to *default*."""

    value = os.environ.get(env_key)
    if value:
        return Path(value).expanduser().resolve()
    return default.resolve()


STORAGE_ROOT = _resolve_env_path("LOCALHOSTING_STORAGE_ROOT", BASE_DIR)
DATA_DIR = _resolve_env_path("LOCALHOSTING_DATA_DIR", STORAGE_ROOT / "data")
UPLOADS_DIR = _resolve_env_path("LOCALHOSTING_UPLOADS_DIR", STORAGE_ROOT / "uploads")
LOGS_DIR = _resolve_env_path("LOCALHOSTING_LOGS_DIR", STORAGE_ROOT / "logs")
DB_PATH = DATA_DIR / "files.db"
CONFIG_PATH = DATA_DIR / "config.json"

# Sentinel timestamp used to represent permanent retention. The value is far in
# the future while remaining within SQLite's supported REAL precision.
PERMANENT_EXPIRATION = 9_999_999_999.0

def _default_password_hash() -> str:
    return generate_password_hash("localhostingapi")


DEFAULT_MAX_UPLOAD_MB = max(1, int(os.environ.get("MAX_UPLOAD_SIZE_MB", "500")))
DEFAULT_MAX_CONCURRENT_UPLOADS = max(
    1, int(os.environ.get("LOCALHOSTING_MAX_CONCURRENT_UPLOADS", "10"))
)
DEFAULT_CLEANUP_INTERVAL_MINUTES = max(
    1, int(os.environ.get("LOCALHOSTING_CLEANUP_INTERVAL_MINUTES", "5"))
)
DEFAULT_UPLOAD_RATE_LIMIT_PER_HOUR = max(
    1, int(os.environ.get("LOCALHOSTING_RATE_LIMIT_UPLOADS_PER_HOUR", "100"))
)
DEFAULT_LOGIN_RATE_LIMIT_PER_MINUTE = max(
    1, int(os.environ.get("LOCALHOSTING_RATE_LIMIT_LOGINS_PER_MINUTE", "10"))
)
DEFAULT_DOWNLOAD_RATE_LIMIT_PER_MINUTE = max(
    1, int(os.environ.get("LOCALHOSTING_RATE_LIMIT_DOWNLOADS_PER_MINUTE", "120"))
)


DEFAULT_CONFIG = {
    "retention_hours": 24.0,
    "retention_min_hours": 0.0,
    "retention_max_hours": 168.0,
    "max_upload_size_mb": float(DEFAULT_MAX_UPLOAD_MB),
    "max_concurrent_uploads": float(DEFAULT_MAX_CONCURRENT_UPLOADS),
    "cleanup_interval_minutes": float(DEFAULT_CLEANUP_INTERVAL_MINUTES),
    "upload_rate_limit_per_hour": float(DEFAULT_UPLOAD_RATE_LIMIT_PER_HOUR),
    "login_rate_limit_per_minute": float(DEFAULT_LOGIN_RATE_LIMIT_PER_MINUTE),
    "download_rate_limit_per_minute": float(DEFAULT_DOWNLOAD_RATE_LIMIT_PER_MINUTE),
    "ui_auth_enabled": False,
    "ui_username": "admin",
    "ui_password_hash": _default_password_hash(),
    "api_auth_enabled": False,
    "api_keys": [],
    "api_ui_key_id": "",
}

CONFIG_NUMERIC_KEYS = {
    "retention_hours",
    "retention_min_hours",
    "retention_max_hours",
    "max_upload_size_mb",
    "max_concurrent_uploads",
    "cleanup_interval_minutes",
    "upload_rate_limit_per_hour",
    "login_rate_limit_per_minute",
    "download_rate_limit_per_minute",
}

CONFIG_BOOLEAN_KEYS = {"ui_auth_enabled", "api_auth_enabled"}

CONFIG_STRING_KEYS = {"ui_username", "ui_password_hash", "api_ui_key_id"}

CONFIG_LIST_KEYS = {"api_keys"}


def _coerce_numeric(value, default):
    try:
        coerced = float(value)
    except (TypeError, ValueError):
        return float(default)
    return float(coerced)


def _normalize_config(raw_config: Dict[str, float]) -> Dict[str, float]:
    if not isinstance(raw_config, dict):
        raw_config = {}

    config = DEFAULT_CONFIG.copy()
    for key in CONFIG_NUMERIC_KEYS:
        if key in raw_config:
            config[key] = _coerce_numeric(raw_config.get(key), config[key])

    # Ensure boundaries make sense before clamping the default retention.
    if config["retention_min_hours"] < 0:
        config["retention_min_hours"] = 0.0
    if config["retention_max_hours"] < config["retention_min_hours"]:
        config["retention_max_hours"] = config["retention_min_hours"]

    config["retention_hours"] = min(
        max(config["retention_hours"], config["retention_min_hours"]),
        config["retention_max_hours"],
    )

    if config.get("max_upload_size_mb", 0) < 1:
        config["max_upload_size_mb"] = float(DEFAULT_MAX_UPLOAD_MB)

    if config.get("max_concurrent_uploads", 0) < 1:
        config["max_concurrent_uploads"] = float(DEFAULT_MAX_CONCURRENT_UPLOADS)

    if config.get("cleanup_interval_minutes", 0) < 1:
        config["cleanup_interval_minutes"] = float(DEFAULT_CLEANUP_INTERVAL_MINUTES)

    if config.get("upload_rate_limit_per_hour", 0) < 1:
        config["upload_rate_limit_per_hour"] = float(
            DEFAULT_UPLOAD_RATE_LIMIT_PER_HOUR
        )

    if config.get("login_rate_limit_per_minute", 0) < 1:
        config["login_rate_limit_per_minute"] = float(
            DEFAULT_LOGIN_RATE_LIMIT_PER_MINUTE
        )

    if config.get("download_rate_limit_per_minute", 0) < 1:
        config["download_rate_limit_per_minute"] = float(
            DEFAULT_DOWNLOAD_RATE_LIMIT_PER_MINUTE
        )

    for key in CONFIG_BOOLEAN_KEYS:
        if key in raw_config:
            value = raw_config.get(key)
            if isinstance(value, str):
                config[key] = value.strip().lower() in {"1", "true", "yes", "on"}
            else:
                config[key] = bool(value)

    for key in CONFIG_STRING_KEYS:
        if key in raw_config and isinstance(raw_config.get(key), str):
            value = raw_config.get(key).strip()
            if key == "ui_password_hash" and not value:
                continue
            if key == "ui_username" and not value:
                continue
            config[key] = value or config[key]

    for key in CONFIG_LIST_KEYS:
        if key in raw_config and isinstance(raw_config.get(key), list):
            cleaned_items = []
            for entry in raw_config.get(key):
                if not isinstance(entry, dict):
                    continue
                key_hash = entry.get("key_hash")
                if not key_hash and entry.get("key"):
                    key_hash = hash_api_key(str(entry.get("key")))
                if not key_hash or not isinstance(key_hash, str):
                    continue
                entry_id = str(entry.get("id") or uuid.uuid4().hex)
                try:
                    created_at = float(entry.get("created_at", time.time()))
                except (TypeError, ValueError):
                    created_at = time.time()
                label = entry.get("label") if isinstance(entry.get("label"), str) else ""
                encrypted_value = ""
                if isinstance(entry.get("key_encrypted"), str):
                    encrypted_value = entry.get("key_encrypted").strip()
                try:
                    encryption_version = int(entry.get("encryption_version", 0))
                except (TypeError, ValueError):
                    encryption_version = 0
                secret_fingerprint = ""
                if isinstance(entry.get("secret_fingerprint"), str):
                    secret_fingerprint = entry.get("secret_fingerprint").strip()
                cleaned_items.append(
                    {
                        "id": entry_id,
                        "key_hash": key_hash,
                        "key_encrypted": encrypted_value,
                        "label": label.strip(),
                        "created_at": created_at,
                        "encryption_version": encryption_version,
                        "secret_fingerprint": secret_fingerprint,
                    }
                )
            unique_items = []
            seen_ids = set()
            for entry in cleaned_items:
                if entry["id"] in seen_ids:
                    continue
                seen_ids.add(entry["id"])
                unique_items.append(entry)
            config[key] = unique_items

    if not isinstance(config["ui_username"], str) or not config["ui_username"].strip():
        config["ui_username"] = DEFAULT_CONFIG["ui_username"]

    if not isinstance(config["ui_password_hash"], str) or not config["ui_password_hash"].strip():
        config["ui_password_hash"] = DEFAULT_CONFIG["ui_password_hash"]

    config["ui_username"] = config["ui_username"].strip()

    if not isinstance(config.get("api_ui_key_id"), str):
        config["api_ui_key_id"] = ""

    if config.get("api_ui_key_id"):
        valid_ids = {entry["id"] for entry in config.get("api_keys", [])}
        if config["api_ui_key_id"] not in valid_ids:
            config["api_ui_key_id"] = ""

    return config


def hash_api_key(key: str) -> str:
    """Hash an API key using SHA-256 for persistent storage."""

    return hashlib.sha256(key.encode("utf-8")).hexdigest()


def ensure_directories() -> None:
    DATA_DIR.mkdir(parents=True, exist_ok=True)
    UPLOADS_DIR.mkdir(parents=True, exist_ok=True)
    LOGS_DIR.mkdir(parents=True, exist_ok=True)


def _storage_prefix(file_id: str) -> str:
    sanitized = (file_id or "").replace("-", "")
    if len(sanitized) < 2:
        sanitized = (sanitized + "00")[:2]
    return sanitized[:2]


def get_storage_path(file_id: str, stored_name: str, ensure_parent: bool = False) -> Path:
    """Return the storage path for *stored_name* within a sharded directory."""

    directory = UPLOADS_DIR / _storage_prefix(file_id)
    if ensure_parent:
        directory.mkdir(parents=True, exist_ok=True)
    candidate = directory / stored_name
    if candidate.exists() or ensure_parent:
        return candidate
    # Fall back to the legacy flat layout when upgrading existing entries.
    return UPLOADS_DIR / stored_name


def prune_empty_upload_dirs(path: Path) -> None:
    """Remove empty shard directories after file deletion."""

    current = path
    try:
        current = current.resolve()
    except FileNotFoundError:
        return

    uploads_root = UPLOADS_DIR.resolve()
    while current != uploads_root and uploads_root in current.parents:
        try:
            current.rmdir()
        except OSError:
            break
        current = current.parent


@contextmanager
def get_db() -> Generator[sqlite3.Connection, None, None]:
    ensure_directories()
    conn = sqlite3.connect(DB_PATH, timeout=30.0)
    conn.execute("PRAGMA journal_mode=WAL")
    conn.execute("PRAGMA busy_timeout=5000")
    conn.row_factory = sqlite3.Row
    try:
        yield conn
        if conn.in_transaction:
            conn.commit()
    except Exception:
        if conn.in_transaction:
            conn.rollback()
        raise
    finally:
        conn.close()


RESERVED_DIRECT_PATHS = {
    "hosting",
    "settings",
    "api-docs",
    "download",
    "fileupload",
    "static",
    "files",
    "logs",
    "uploads",
    "data",
    "favicon.ico",
    "health",
    "upload-a-file",
    "apikeys",
    "login",
    "logout",
    "2.0",
    "s3",
}


def init_db() -> None:
    with get_db() as conn:
        conn.execute(
            """
            CREATE TABLE IF NOT EXISTS files (
                id TEXT PRIMARY KEY,
                original_name TEXT NOT NULL,
                stored_name TEXT NOT NULL,
                content_type TEXT,
                size INTEGER NOT NULL,
                uploaded_at REAL NOT NULL,
                expires_at REAL NOT NULL,
                direct_path TEXT,
                permanent INTEGER DEFAULT 0
            )
            """
        )
        conn.commit()
        columns = {
            row["name"]
            for row in conn.execute("PRAGMA table_info(files)")
        }
        if "direct_path" not in columns:
            conn.execute("ALTER TABLE files ADD COLUMN direct_path TEXT")
            conn.commit()
        if "permanent" not in columns:
            conn.execute("ALTER TABLE files ADD COLUMN permanent INTEGER DEFAULT 0")
            conn.commit()
        conn.execute(
            "CREATE UNIQUE INDEX IF NOT EXISTS idx_files_direct_path ON files(direct_path)"
        )
        conn.commit()
        conn.execute(
            "CREATE INDEX IF NOT EXISTS idx_files_expires_at ON files(expires_at)"
        )
        conn.commit()
        conn.execute(
            "CREATE INDEX IF NOT EXISTS idx_files_cleanup ON files(expires_at, permanent)"
        )
        conn.commit()


def migrate_permanent_storage():
    """Add permanent column to files table if it doesn't exist."""
    with get_db() as conn:
        columns = {row["name"] for row in conn.execute("PRAGMA table_info(files)")}
        if "permanent" not in columns:
            conn.execute("ALTER TABLE files ADD COLUMN permanent INTEGER DEFAULT 0")
            conn.commit()
            logger.info("Added permanent column to files table")
        conn.execute(
            "CREATE INDEX IF NOT EXISTS idx_files_cleanup ON files(expires_at, permanent)"
        )
        conn.commit()


def migrate_permanent_storage():
    """Add permanent column to files table if it doesn't exist."""
    with get_db() as conn:
        columns = {row["name"] for row in conn.execute("PRAGMA table_info(files)")}
        if "permanent" not in columns:
            conn.execute("ALTER TABLE files ADD COLUMN permanent INTEGER DEFAULT 0")
            conn.commit()
            logger.info("Added permanent column to files table")


def _direct_path_in_use(conn: sqlite3.Connection, direct_path: str) -> bool:
    if not direct_path:
        return True
    cursor = conn.execute(
        "SELECT 1 FROM files WHERE direct_path = ? LIMIT 1", (direct_path,)
    )
    return cursor.fetchone() is not None


def _generate_unique_direct_path(
    conn: sqlite3.Connection,
    original_name: str,
    file_id: str,
    taken_paths: Optional[Set[str]] = None,
) -> str:
    base_name = (original_name or f"file-{file_id}").strip()
    base_name = base_name.replace("\\", "/")
    base_name = os.path.basename(base_name)
    sanitized = secure_filename(base_name)
    if not sanitized:
        sanitized = secure_filename(f"file-{file_id}")
    if not sanitized:
        sanitized = f"file-{file_id}"

    name, ext = os.path.splitext(sanitized)
    if not name:
        name = sanitized or f"file-{file_id}"
        sanitized = name

    candidate = sanitized
    counter = 1
    while (
        candidate.lower() in RESERVED_DIRECT_PATHS
        or _direct_path_in_use(conn, candidate)
        or (taken_paths is not None and candidate in taken_paths)
    ):
        suffix = f"-{counter}"
        candidate = f"{name}{suffix}{ext}"
        counter += 1
    if taken_paths is not None:
        taken_paths.add(candidate)
    return candidate


def backfill_direct_paths() -> None:
    with get_db() as conn:
        cursor = conn.execute(
            "SELECT id, original_name, direct_path FROM files ORDER BY uploaded_at"
        )
        rows = cursor.fetchall()

        taken_paths: Set[str] = {
            row["direct_path"]
            for row in rows
            if row["direct_path"]
            and row["direct_path"].lower() not in RESERVED_DIRECT_PATHS
        }

        for row in rows:
            current_path = row["direct_path"]
            needs_regeneration = not current_path or (
                current_path.lower() in RESERVED_DIRECT_PATHS
            )

            if not needs_regeneration:
                continue

            direct_path = _generate_unique_direct_path(
                conn,
                row["original_name"],
                row["id"],
                taken_paths,
            )
            conn.execute(
                "UPDATE files SET direct_path = ? WHERE id = ?",
                (direct_path, row["id"]),
            )

        conn.commit()


def load_config() -> Dict[str, float]:
    ensure_directories()
    data: Dict[str, float]
    if CONFIG_PATH.exists():
        with CONFIG_PATH.open("r", encoding="utf-8") as config_file:
            try:
                raw = json.load(config_file)
            except json.JSONDecodeError:
                raw = DEFAULT_CONFIG.copy()
    else:
        raw = DEFAULT_CONFIG.copy()
        save_config(raw)

    data = _normalize_config(raw)
    if raw != data:
        save_config(data)
    return data


def save_config(config: Dict[str, float]) -> None:
    ensure_directories()
    normalized = _normalize_config(config)
    with CONFIG_PATH.open("w", encoding="utf-8") as config_file:
        json.dump(normalized, config_file, indent=2)


def calculate_expiration(retention_hours: float) -> float:
    retention_seconds = max(retention_hours, 0) * 3600
    return time.time() + retention_seconds


def register_file(
    original_name: str,
    stored_name: str,
    content_type: Optional[str],
    size: int,
    retention_hours: float,
    file_id: Optional[str] = None,
    permanent: bool = False,
) -> str:
    file_id = file_id or str(uuid.uuid4())
    uploaded_at = time.time()
<<<<<<< HEAD
    expires_at = (
        PERMANENT_EXPIRATION
        if permanent
        else calculate_expiration(retention_hours)
    )
=======
    expires_at = 9999999999.0 if permanent else calculate_expiration(retention_hours)
>>>>>>> 6c1bdb00
    direct_path: Optional[str] = None
    max_attempts = 5

    pending_paths: Optional[Set[str]] = None
    if has_request_context():  # pragma: no branch - minimal overhead outside requests
        pending_paths = getattr(g, "_pending_direct_paths", None)
        if pending_paths is None:
            pending_paths = set()
            g._pending_direct_paths = pending_paths

    permanent_flag = 1 if permanent else 0

    for attempt in range(max_attempts):
        try:
            with get_db() as conn:
                conn.execute("BEGIN IMMEDIATE")
                direct_path = _generate_unique_direct_path(
                    conn, original_name, file_id, pending_paths
                )
                conn.execute(
                    """
<<<<<<< HEAD
                    INSERT INTO files (
                        id,
                        original_name,
                        stored_name,
                        content_type,
                        size,
                        uploaded_at,
                        expires_at,
                        direct_path,
                        permanent
                    )
=======
                    INSERT INTO files (id, original_name, stored_name, content_type, size, uploaded_at, expires_at, direct_path, permanent)
>>>>>>> 6c1bdb00
                    VALUES (?, ?, ?, ?, ?, ?, ?, ?, ?)
                    """,
                    (
                        file_id,
                        original_name,
                        stored_name,
                        content_type,
                        size,
                        uploaded_at,
                        expires_at,
                        direct_path,
                        permanent_flag,
                    ),
                )
            break
        except sqlite3.IntegrityError as error:
            if "direct_path" not in str(error):
                raise
            if attempt == max_attempts - 1:
                base_params = (
                    file_id,
                    original_name,
                    stored_name,
                    content_type,
                    size,
                    uploaded_at,
                    expires_at,
                    permanent_flag,
                )
                fallback_base = secure_filename(original_name) or "file"
                fallback_options = [
                    f"{uuid.uuid4().hex[:8]}-{fallback_base[:50]}",
                    f"{uuid.uuid4().hex}-{fallback_base[:50]}",
                ]

                inserted = False
                last_error: Optional[sqlite3.IntegrityError] = None
                for fallback_candidate in fallback_options:
                    try:
                        with get_db() as conn:
                            conn.execute("BEGIN IMMEDIATE")
                            conn.execute(
                                """
<<<<<<< HEAD
                                INSERT INTO files (
                                    id,
                                    original_name,
                                    stored_name,
                                    content_type,
                                    size,
                                    uploaded_at,
                                    expires_at,
                                    direct_path,
                                    permanent
                                )
=======
                                INSERT INTO files (id, original_name, stored_name, content_type, size, uploaded_at, expires_at,
direct_path, permanent)
>>>>>>> 6c1bdb00
                                VALUES (?, ?, ?, ?, ?, ?, ?, ?, ?)
                                """,
                                base_params[:-1] + (fallback_candidate, base_params[-1]),
                            )
                        direct_path = fallback_candidate
                        inserted = True
                        break
                    except sqlite3.IntegrityError as final_error:
                        last_error = final_error
                        if "direct_path" not in str(final_error):
                            raise
                        continue

                if not inserted:
                    if last_error is not None:
                        raise last_error
                    raise

                if pending_paths is not None and direct_path:
                    pending_paths.add(direct_path)
                logger.warning(
                    "direct_path_collision_max_attempts file_id=%s original=%s fallback=%s",
                    file_id,
                    original_name,
                    direct_path,
                )
                break
            # Exponential backoff to avoid hammering the unique constraint when
            # concurrent uploads contend for the same direct path.
            time.sleep(0.05 * (attempt + 1) ** 2)
        except Exception:
            raise

    logger.info(
        "upload_registered file_id=%s original_name=%s size=%d retention_hours=%.2f expires_at=%f direct_path=%s permanent=%s",
        file_id,
        original_name,
        size,
        retention_hours,
        expires_at,
        direct_path,
        permanent,
    )
    return file_id


def list_files(
    include_expired: bool = False,
    *,
    limit: Optional[int] = None,
    offset: int = 0,
    search_term: Optional[str] = None,
    sort_by: str = "uploaded_at",
    sort_order: str = "desc",
) -> List[sqlite3.Row]:
    with get_db() as conn:
        params: List[object] = []
        clauses: List[str] = []

        if not include_expired:
            clauses.append("expires_at >= ?")
            params.append(time.time())

        if search_term:
            clauses.append("LOWER(original_name) LIKE ?")
            params.append(f"%{search_term.lower()}%")

        base_query = "SELECT * FROM files"
        if clauses:
            base_query += " WHERE " + " AND ".join(clauses)

        sort_map = {
            "name": "original_name",
            "size": "size",
            "uploaded_at": "uploaded_at",
            "expires_at": "expires_at",
        }
        column = sort_map.get(sort_by, "uploaded_at")
        direction = "ASC" if sort_order.lower() == "asc" else "DESC"
        base_query += f" ORDER BY {column} {direction}"

        if limit is not None:
            limit_value = max(int(limit), 0)
            offset_value = max(int(offset), 0)
            base_query += " LIMIT ? OFFSET ?"
            params.extend([limit_value, offset_value])

        cursor = conn.execute(base_query, tuple(params))
        return cursor.fetchall()


def count_files(
    include_expired: bool = False,
    *,
    search_term: Optional[str] = None,
) -> int:
    with get_db() as conn:
        params: List[object] = []
        clauses: List[str] = []

        if not include_expired:
            clauses.append("expires_at >= ?")
            params.append(time.time())

        if search_term:
            clauses.append("LOWER(original_name) LIKE ?")
            params.append(f"%{search_term.lower()}%")

        base_query = "SELECT COUNT(*) AS count FROM files"
        if clauses:
            base_query += " WHERE " + " AND ".join(clauses)

        cursor = conn.execute(base_query, tuple(params))
        row = cursor.fetchone()
        return int(row["count"] if row and row["count"] is not None else 0)


def get_file(file_id: str) -> Optional[sqlite3.Row]:
    with get_db() as conn:
        cursor = conn.execute("SELECT * FROM files WHERE id = ?", (file_id,))
        return cursor.fetchone()


def delete_file(file_id: str) -> bool:
    record = get_file(file_id)
    if not record:
        return False
    stored_name = record["stored_name"]
    file_path = get_storage_path(file_id, stored_name)
    try:
        with get_db() as conn:
            conn.execute("BEGIN IMMEDIATE")
            cursor = conn.execute("DELETE FROM files WHERE id = ?", (file_id,))
            if cursor.rowcount == 0:
                conn.rollback()
                return False
            if file_path.exists():
                try:
                    file_path.unlink()
                except OSError as error:
                    logger.warning(
                        "file_delete_disk_failed file_id=%s path=%s error=%s",
                        file_id,
                        file_path,
                        error,
                    )
                    raise RuntimeError("disk_delete_failed") from error
    except RuntimeError:
        return False
    logger.info(
        "file_deleted file_id=%s stored_name=%s original_name=%s",
        file_id,
        stored_name,
        record["original_name"],
    )
    return True


def cleanup_expired_files() -> int:
    now = time.time()
    removed = 0
    with get_db() as conn:
        cursor = conn.execute(
            "SELECT id, stored_name FROM files WHERE expires_at < ? AND permanent = 0",
            (now,),
        )
        expired_files = cursor.fetchall()
        for record in expired_files:
            file_path = get_storage_path(record["id"], record["stored_name"])

            deletion_failed = False
            if file_path.exists():
                try:
                    file_path.unlink()
                    prune_empty_upload_dirs(file_path.parent)
                except OSError as error:
                    logger.warning(
                        "cleanup_file_delete_failed file_id=%s path=%s error=%s",
                        record["id"],
                        file_path,
                        error,
                    )
                    deletion_failed = True

            if deletion_failed:
                continue

            conn.execute("DELETE FROM files WHERE id = ?", (record["id"],))
            removed += 1
        conn.commit()
    if removed:
        logger.info("cleanup_completed removed=%d", removed)
    return removed


def cleanup_orphaned_files() -> int:
    """Remove files on disk that have no corresponding database record."""

    ensure_directories()
    removed = 0

    with get_db() as conn:
        cursor = conn.execute("SELECT stored_name FROM files")
        valid_names = {row["stored_name"] for row in cursor.fetchall()}

    for entry in UPLOADS_DIR.iterdir():
        if entry.is_file():
            stored_name = entry.name
            if stored_name.endswith(".tmp"):
                continue

            if stored_name not in valid_names:
                try:
                    entry.unlink()
                    removed += 1
                    logger.info("orphan_file_removed path=%s", entry)
                except OSError as error:
                    logger.warning(
                        "orphan_cleanup_failed path=%s error=%s",
                        entry,
                        error,
                    )
            continue

        if not entry.is_dir():
            continue

        for file_path in entry.iterdir():
            if not file_path.is_file():
                continue

            stored_name = file_path.name
            if stored_name.endswith(".tmp"):
                continue

            if stored_name not in valid_names:
                try:
                    file_path.unlink()
                    removed += 1
                    logger.info("orphan_file_removed path=%s", file_path)
                except OSError as error:
                    logger.warning(
                        "orphan_cleanup_failed path=%s error=%s",
                        file_path,
                        error,
                    )

        prune_empty_upload_dirs(entry)

    if removed:
        logger.info("orphan_cleanup_completed removed=%d", removed)
    return removed


def cleanup_temp_files() -> int:
    """Remove lingering temporary upload files."""

    ensure_directories()
    removed = 0
    cutoff = time.time() - 3600

    for shard_dir in UPLOADS_DIR.rglob("*"):
        if not shard_dir.is_dir():
            continue

        for temp_file in shard_dir.glob("*.tmp"):
            try:
                if temp_file.stat().st_mtime < cutoff:
                    temp_file.unlink()
                    removed += 1
                    logger.info("temp_file_removed path=%s", temp_file)
            except OSError as error:
                logger.warning(
                    "temp_cleanup_failed path=%s error=%s",
                    temp_file,
                    error,
                )

    return removed


def get_storage_statistics() -> Dict[str, int]:
    """Return aggregate metrics about stored files."""

    now = time.time()
    with get_db() as conn:
        active_row = conn.execute(
            """
            SELECT
                COUNT(*) AS count,
                COALESCE(SUM(size), 0) AS total_size
            FROM files
            WHERE expires_at >= ?
            """,
            (now,),
        ).fetchone()

        expired_row = conn.execute(
            "SELECT COUNT(*) AS count, COALESCE(SUM(size), 0) AS total_size FROM files WHERE expires_at < ?",
            (now,),
        ).fetchone()

        total_row = conn.execute(
            "SELECT COALESCE(SUM(size), 0) AS total_size FROM files"
        ).fetchone()

    active_count = int(active_row["count"] if active_row and active_row["count"] is not None else 0)
    active_bytes = int(
        active_row["total_size"] if active_row and active_row["total_size"] is not None else 0
    )
    expired_count = int(
        expired_row["count"] if expired_row and expired_row["count"] is not None else 0
    )
    expired_bytes = int(
        expired_row["total_size"] if expired_row and expired_row["total_size"] is not None else 0
    )
    total_bytes = int(
        total_row["total_size"] if total_row and total_row["total_size"] is not None else 0
    )

    return {
        "active_count": active_count,
        "active_bytes": active_bytes,
        "expired_count": expired_count,
        "expired_bytes": expired_bytes,
        "total_bytes": total_bytes,
    }


def iter_files(records: Iterable[sqlite3.Row]) -> Iterable[Dict[str, object]]:
    for row in records:
        is_permanent = bool(row["permanent"]) if "permanent" in row.keys() else False
        remaining_seconds = (
            float("inf")
            if is_permanent
            else max(row["expires_at"] - time.time(), 0)
        )
        yield {
            "id": row["id"],
            "original_name": row["original_name"],
            "stored_name": row["stored_name"],
            "content_type": row["content_type"],
            "size": row["size"],
            "uploaded_at": row["uploaded_at"],
            "expires_at": row["expires_at"],
            "remaining_seconds": remaining_seconds,
            "permanent": is_permanent,
            "download_url": f"/download/{row['id']}",
            "direct_download_url": f"/files/{row['id']}/{quote(row['original_name'])}",
            "raw_download_path": row["direct_path"],
        }


def get_file_by_direct_path(direct_path: str) -> Optional[sqlite3.Row]:
    with get_db() as conn:
        cursor = conn.execute(
            "SELECT * FROM files WHERE direct_path = ?", (direct_path,)
        )
        return cursor.fetchone()


logger = logging.getLogger("localhosting.storage")

ensure_directories()
init_db()
migrate_permanent_storage()
backfill_direct_paths()<|MERGE_RESOLUTION|>--- conflicted
+++ resolved
@@ -512,15 +512,11 @@
 ) -> str:
     file_id = file_id or str(uuid.uuid4())
     uploaded_at = time.time()
-<<<<<<< HEAD
     expires_at = (
         PERMANENT_EXPIRATION
         if permanent
         else calculate_expiration(retention_hours)
     )
-=======
-    expires_at = 9999999999.0 if permanent else calculate_expiration(retention_hours)
->>>>>>> 6c1bdb00
     direct_path: Optional[str] = None
     max_attempts = 5
 
@@ -542,7 +538,6 @@
                 )
                 conn.execute(
                     """
-<<<<<<< HEAD
                     INSERT INTO files (
                         id,
                         original_name,
@@ -554,9 +549,6 @@
                         direct_path,
                         permanent
                     )
-=======
-                    INSERT INTO files (id, original_name, stored_name, content_type, size, uploaded_at, expires_at, direct_path, permanent)
->>>>>>> 6c1bdb00
                     VALUES (?, ?, ?, ?, ?, ?, ?, ?, ?)
                     """,
                     (
@@ -600,7 +592,6 @@
                             conn.execute("BEGIN IMMEDIATE")
                             conn.execute(
                                 """
-<<<<<<< HEAD
                                 INSERT INTO files (
                                     id,
                                     original_name,
@@ -612,10 +603,6 @@
                                     direct_path,
                                     permanent
                                 )
-=======
-                                INSERT INTO files (id, original_name, stored_name, content_type, size, uploaded_at, expires_at,
-direct_path, permanent)
->>>>>>> 6c1bdb00
                                 VALUES (?, ?, ?, ?, ?, ?, ?, ?, ?)
                                 """,
                                 base_params[:-1] + (fallback_candidate, base_params[-1]),
